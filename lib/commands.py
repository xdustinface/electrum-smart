--- conflicted
+++ resolved
@@ -640,17 +640,10 @@
         for k in list(self.wallet.receive_requests.keys()):
             self.wallet.remove_payment_request(k, self.config)
 
-<<<<<<< HEAD
     # Smartnode commands.
     @command('wnp')
     def smartnode_importconf(self, conf_file):
         """Import a smartnode.conf file."""
-=======
-    # Masternode commands.
-    @command('wnp')
-    def importmasternodeconf(self, conf_file):
-        """Import a masternode.conf file."""
->>>>>>> 95c274a7
         if not os.path.exists(conf_file):
             return 'File does not exist.'
         with open(conf_file, 'r') as f:
@@ -667,24 +660,15 @@
         return '%d configuration%s imported.' % (num, 's' if num == 1 else '')
 
     @command('w')
-<<<<<<< HEAD
     def smartnode_create(self, alias):
         """Create a new smartnode."""
         try:
             self.masternode_manager.add_masternode(MasternodeAnnounce(alias=alias))
             return 'Added new smartnode "%s".' % alias
-=======
-    def newmasternode(self, alias):
-        """Create a new masternode."""
-        try:
-            self.masternode_manager.add_masternode(MasternodeAnnounce(alias=alias))
-            return 'Added new masternode "%s".' % alias
->>>>>>> 95c274a7
         except Exception as e:
             return 'Error: %s' % str(e)
 
     @command('w')
-<<<<<<< HEAD
     def smartnode_status(self, alias):
         """Get smartnode status."""
         try:
@@ -700,18 +684,10 @@
         try:
             self.masternode_manager.remove_masternode(alias)
             return 'Removed smartnode "%s".' % alias
-=======
-    def rmmasternode(self, alias):
-        """Remove an existing masternode."""
-        try:
-            self.masternode_manager.remove_masternode(alias)
-            return 'Removed masternode "%s".' % alias
->>>>>>> 95c274a7
         except Exception as e:
             return 'Error: %s' % str(e)
 
     @command('w')
-<<<<<<< HEAD
     def smartnode_list(self):
         """List wallet smartnodes."""
         return sorted([i.alias for i in self.masternode_manager.masternodes])
@@ -735,31 +711,6 @@
         self.masternode_manager.populate_masternode_output(alias)
         try:
             self.masternode_manager.sign_announce(alias, password)
-=======
-    def listmasternodes(self):
-        """List wallet masternodes."""
-        return sorted([i.alias for i in self.masternode_manager.masternodes])
-
-    @command('w')
-    def showmasternode(self, alias):
-        """Show details about a masternode."""
-        mn = self.masternode_manager.get_masternode(alias)
-        if not mn:
-            return 'No masternode exists for alias "%s".' % alias
-        return mn.dump()
-
-    @command('w')
-    def listmasternodepayments(self):
-        """List unused masternode-compatible payments."""
-        return self.masternode_manager.get_masternode_outputs(exclude_frozen = False)
-
-    @command('wnp')
-    def activatemasternode(self, alias):
-        """Activate a masternode."""
-        self.masternode_manager.populate_masternode_output(alias)
-        try:
-            self.masternode_manager.sign_announce(alias, self.password)
->>>>>>> 95c274a7
         except Exception as e:
             return 'Error signing: ' + str(e)
 
@@ -768,121 +719,7 @@
         except Exception as e:
             return 'Error sending: ' + str(e)
 
-<<<<<<< HEAD
         return 'Smartnode "%s" activated successfully.' % alias
-=======
-        return 'Masternode "%s" activated successfully.' % alias
-
-        # Budget-related commands.
-
-    @command('wp')
-    def prepareproposal(self, proposal_name, proposal_url, payments_count, block_start, address, amount,
-                        broadcast=False):
-        """Create a budget proposal transaction."""
-        proposal = self.masternode_manager.get_proposal(proposal_name)
-        amount = int(amount * COIN)
-        if not proposal:
-            proposal = BudgetProposal(proposal_name=proposal_name, proposal_url=proposal_url, start_block=block_start,
-                                      payment_amount=amount, address=address)
-            proposal.set_payments_count(payments_count)
-            self.masternode_manager.add_proposal(proposal)
-
-        tx = self.masternode_manager.create_proposal_tx(proposal_name, self.password)
-
-        if broadcast:
-            r, h = self.wallet.sendtx(tx)
-            return h
-        return str(tx)
-
-    @command('wn')
-    def sendproposal(self, proposal_name):
-        """Send a budget proposal."""
-        try:
-            errmsg, submitted = self.masternode_manager.submit_proposal(proposal_name)
-        except Exception as e:
-            return 'Error: %s' % str(e)
-
-        if errmsg:
-            return 'Error: %s' % errmsg
-        return submitted
-
-    @command('wn')
-    def sendreadyproposals(self):
-        """Send all budget proposals that are ready to be sent."""
-        results = {}
-        proposals = filter(lambda p: p.fee_txid and not p.submitted and not p.rejected,
-                           self.masternode_manager.proposals)
-        for p in proposals:
-            height, conf, timestamp = self.wallet.get_tx_height(p.fee_txid)
-            if conf < BUDGET_FEE_CONFIRMATIONS:
-                continue
-
-            errmsg, success = self.masternode_manager.submit_proposal(p.proposal_name)
-            if not success:
-                results[p.proposal_name] = errmsg
-            else:
-                results[p.proposal_name] = 'Successfully submitted'
-
-        return results
-
-    @command('w')
-    def listproposals(self):
-        """List proposals created with this wallet."""
-        return {p.proposal_name: p.dump() for p in self.masternode_manager.proposals}
-
-    @command('w')
-    def listreadyproposals(self):
-        """List the proposals created with this wallet that are ready to be submitted."""
-        results = {}
-        proposals = filter(lambda p: p.fee_txid and not p.submitted and not p.rejected,
-                           self.masternode_manager.proposals)
-        for p in proposals:
-            height, conf, timestamp = self.wallet.get_tx_height(p.fee_txid)
-            if conf < BUDGET_FEE_CONFIRMATIONS:
-                continue
-            results[p.proposal_name] = p.dump()
-
-        return results
-
-    @command('n')
-    def mnbudget(self, budget_command):
-        """Get information on masternode budget proposals."""
-        valid_commands = ('list', 'nextblock', 'nextsuperblocksize', 'projection')
-        if budget_command not in valid_commands:
-            return 'Budget command must be one of %s' % valid_commands
-        method = 'masternode.budget.%s' % budget_command
-        return self.network.synchronous_get([(method, [])])[0]
-
-    @command('n')
-    def getvotes(self, proposal_hash):
-        """Get the votes for a budget proposal."""
-        req = ('masternode.budget.getvotes', [proposal_hash])
-        return self.network.synchronous_get([req])[0]
-
-    @command('n')
-    def getproposalhash(self, proposal_name):
-        """Get the hash of a budget proposal by its name."""
-        req = ('masternode.budget.getproposalhash', [proposal_name])
-        return self.network.synchronous_get([req])[0]
-
-    @command('n')
-    def getproposal(self, proposal_hash):
-        """Get information on a budget proposal."""
-        req = ('masternode.budget.getproposal', [proposal_hash])
-        return self.network.synchronous_get([req])[0]
-
-    @command('wn')
-    def vote(self, alias, proposal_name, vote_choice):
-        """Vote on a proposal."""
-        valid_choices = ('yes', 'no')
-        if vote_choice.lower() not in valid_choices:
-            return 'Invalid vote choice: "%s"' % vote_choice
-
-        errmsg, success = self.masternode_manager.vote(alias, proposal_name, vote_choice)
-        if errmsg:
-            return 'Error: %s' % errmsg
-        return success
->>>>>>> 95c274a7
 
     @command('n')
     def notify(self, address, URL):
